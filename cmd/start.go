/*
Copyright © 2025 Darko Luketic <info@icod.de>
*/
package cmd

import (
	"context"
	"crypto/rand"
	"database/sql"
	"fmt"
	"log"
	"net/http"
	"os"

	"entgo.io/ent/dialect"
	entsql "entgo.io/ent/dialect/sql"
	"github.com/dlukt/pdns-manager/auth"
	"github.com/dlukt/pdns-manager/config"
	"github.com/dlukt/pdns-manager/ent"
	"github.com/dlukt/pdns-manager/ent/settings"
	"github.com/dlukt/pdns-manager/pdns"
	"github.com/dlukt/pdns-manager/session"
	"github.com/dlukt/pdns-manager/web"
	"github.com/spf13/cobra"

	_ "github.com/jackc/pgx/v5/stdlib"
)

// startCmd represents the start command
var startCmd = &cobra.Command{
	Use:   "start",
	Short: "starts the server",
	Run: func(cmd *cobra.Command, args []string) {
		var dsn string
		if config.DSN == "" {
			dsn = os.Getenv("DSN")
		} else {
			dsn = config.DSN
		}
		var smtpAddr, smtpUser, smtpPass, mailFrom string
		if config.SMTPAddr == "" {
			smtpAddr = os.Getenv("SMTP_ADDR")
		} else {
			smtpAddr = config.SMTPAddr
		}
		if config.SMTPUser == "" {
			smtpUser = os.Getenv("SMTP_USER")
		} else {
			smtpUser = config.SMTPUser
		}
		if config.SMTPPass == "" {
			smtpPass = os.Getenv("SMTP_PASS")
		} else {
			smtpPass = config.SMTPPass
		}
		if config.MailFrom == "" {
			mailFrom = os.Getenv("MAIL_FROM")
		} else {
			mailFrom = config.MailFrom
		}

		var pdnsURL, pdnsKey string
		if config.PDNSAPIURL == "" {
			pdnsURL = os.Getenv("PDNS_API_URL")
		} else {
			pdnsURL = config.PDNSAPIURL
		}
		if config.PDNSAPIKey == "" {
			pdnsKey = os.Getenv("PDNS_API_KEY")
		} else {
			pdnsKey = config.PDNSAPIKey
		}

		client := openDatabaseConnection(dsn)
		defer client.Close()
		ctx := context.Background()
		if e := client.Schema.Create(ctx); e != nil {
			log.Fatalf("failed creating schema: %v", e)
		}
		pdnsURL = ensureSetting(ctx, client, "pdns_api_url", pdnsURL)
		pdnsKey = ensureSetting(ctx, client, "pdns_api_key", pdnsKey)
		var pdnsClient *pdns.Client
		if pdnsURL != "" {
			var err error
			pdnsClient, err = pdns.NewClient(pdnsURL, pdnsKey, nil)
			if err != nil {
				log.Fatalf("failed creating PDNS client: %v", err)
			}
		}
		config.PDNSAPIURL = pdnsURL
		config.PDNSAPIKey = pdnsKey
		key := make([]byte, 32)
		if _, err := rand.Read(key); err != nil {
			log.Fatalf("failed generating session key: %v", err)
		}

		var mailer auth.Mailer = auth.NewLogMailer()
		if config.SMTPAddr != "" && config.MailFrom != "" {
			mailer = auth.NewSMTPMailer(smtpAddr, smtpUser, smtpPass, mailFrom)
		}
		sessions := session.NewStore(key)
<<<<<<< HEAD
		var pdnsAPI *pdns.Client
		if pdnsURL == "" {
			log.Println("warning: PDNS API URL is not configured; zone management will be disabled")
		} else {
			c, err := pdns.NewClient(pdnsURL, pdnsKey, nil)
			if err != nil {
				log.Fatalf("failed to create PDNS client: %v", err)
			}
			pdnsAPI = c
		}
		mux := web.NewHandler(client, auth.NewService(client, mailer), sessions, pdnsAPI)
=======
		mux := web.NewHandler(client, auth.NewService(client, mailer), sessions, pdnsClient)
>>>>>>> d8b43200
		fmt.Println("listening on :8080")
		if err := http.ListenAndServe(":8080", mux); err != nil && err != http.ErrServerClosed {
			fmt.Println("server error:", err)
		}
	},
}

func init() {
	startCmd.Flags().StringVar(&config.SMTPAddr, "smtp-addr", "", "SMTP server address host:port")
	startCmd.Flags().StringVar(&config.SMTPUser, "smtp-user", "", "SMTP username")
	startCmd.Flags().StringVar(&config.SMTPPass, "smtp-pass", "", "SMTP password")
	startCmd.Flags().StringVar(&config.MailFrom, "mail-from", "", "From email address")
	startCmd.Flags().StringVar(&config.PDNSAPIURL, "pdns-api-url", "", "PowerDNS API URL")
	startCmd.Flags().StringVar(&config.PDNSAPIKey, "pdns-api-key", "", "PowerDNS API Key")
	rootCmd.AddCommand(startCmd)
}

// ensureSetting ensures that a settings entry with the given key exists. If
// value is empty it reads the existing value from the database. Otherwise it
// stores the provided value.
func ensureSetting(ctx context.Context, client *ent.Client, key, value string) string {
	s, err := client.Settings.Query().Where(settings.KeyEQ(key)).Only(ctx)
	switch {
	case err == nil:
		if value == "" {
			return s.Value
		}
		if s.Value != value {
			if _, err := client.Settings.UpdateOneID(s.ID).SetValue(value).Save(ctx); err != nil {
				log.Fatalf("failed updating %s: %v", key, err)
			}
		}
		return value
	case ent.IsNotFound(err):
		if _, err := client.Settings.Create().SetKey(key).SetValue(value).Save(ctx); err != nil {
			log.Fatalf("failed creating %s: %v", key, err)
		}
		return value
	default:
		log.Fatalf("failed querying %s: %v", key, err)
	}
	return value
}

// Open new connection
func openDatabaseConnection(databaseUrl string) *ent.Client {
	db, err := sql.Open("pgx", databaseUrl)
	if err != nil {
		log.Fatal(err)
	}

	// Create an ent.Driver from `db`.
	drv := entsql.OpenDB(dialect.Postgres, db)
	return ent.NewClient(ent.Driver(drv))
}<|MERGE_RESOLUTION|>--- conflicted
+++ resolved
@@ -99,21 +99,7 @@
 			mailer = auth.NewSMTPMailer(smtpAddr, smtpUser, smtpPass, mailFrom)
 		}
 		sessions := session.NewStore(key)
-<<<<<<< HEAD
-		var pdnsAPI *pdns.Client
-		if pdnsURL == "" {
-			log.Println("warning: PDNS API URL is not configured; zone management will be disabled")
-		} else {
-			c, err := pdns.NewClient(pdnsURL, pdnsKey, nil)
-			if err != nil {
-				log.Fatalf("failed to create PDNS client: %v", err)
-			}
-			pdnsAPI = c
-		}
-		mux := web.NewHandler(client, auth.NewService(client, mailer), sessions, pdnsAPI)
-=======
 		mux := web.NewHandler(client, auth.NewService(client, mailer), sessions, pdnsClient)
->>>>>>> d8b43200
 		fmt.Println("listening on :8080")
 		if err := http.ListenAndServe(":8080", mux); err != nil && err != http.ErrServerClosed {
 			fmt.Println("server error:", err)
