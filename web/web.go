package web

import (
	"context"
	"embed"
	"fmt"
	"html/template"
	"io/fs"
	"net/http"
	"net/url"
	"strings"

	"github.com/dlukt/pdns-manager/auth"
	"github.com/dlukt/pdns-manager/config"
	"github.com/dlukt/pdns-manager/ent"
	"github.com/dlukt/pdns-manager/ent/settings"
	"github.com/dlukt/pdns-manager/pdns"
	"github.com/dlukt/pdns-manager/session"
)

//go:embed templates/*.html templates/auth/*.html templates/settings/*.html templates/zones/*.html static/*
var contentFS embed.FS

var (
	tmpl     = mustTemplates()
	staticFS = mustStatic()
)

func mustStatic() fs.FS {
	s, err := fs.Sub(contentFS, "static")
	if err != nil {
		panic(err)
	}
	return s
}

func mustTemplates() map[string]*template.Template {
	base, err := template.ParseFS(contentFS, "templates/base.html", "templates/layout.html")
	if err != nil {
		panic(err)
	}

	tmpls := make(map[string]*template.Template)
	err = fs.WalkDir(contentFS, "templates", func(path string, d fs.DirEntry, err error) error {
		if err != nil {
			return err
		}
		if d.IsDir() || !strings.HasSuffix(path, ".html") {
			return nil
		}
		name := strings.TrimPrefix(path, "templates/")
		switch {
		case name == "base.html" || name == "layout.html":
			return nil
		case strings.HasPrefix(name, "auth/"):
			b, err := contentFS.ReadFile(path)
			if err != nil {
				return err
			}
			tmpls[name] = template.Must(template.New(name).Parse(string(b)))
			return nil
		default:
			b, err := contentFS.ReadFile(path)
			if err != nil {
				return err
			}
			cl, err := base.Clone()
			if err != nil {
				return err
			}
			if _, err := cl.Parse(string(b)); err != nil {
				return err
			}
			tmpls[name] = cl.Lookup(name)
			return nil
		}
	})
	if err != nil {
		panic(err)
	}
	return tmpls
}

type pdnsClient interface {
	ListServers(ctx context.Context) ([]pdns.Server, error)
	ListZones(ctx context.Context, serverID string) ([]pdns.Zone, error)
}

type handler struct {
	auth       *auth.Service
	sessions   *session.Store
	client     *ent.Client
	pdnsClient pdnsClient
<<<<<<< HEAD
	zoneKinds  []string
}

type pdnsClient interface {
	ListServers(ctx context.Context) ([]pdns.Server, error)
	CreateZone(ctx context.Context, serverID string, zone pdns.Zone) (*pdns.Zone, error)
	DeleteZone(ctx context.Context, serverID, zoneID string) error
=======
>>>>>>> d8b43200
}

// NewHandler returns an http.Handler with application routes.
func NewHandler(c *ent.Client, a *auth.Service, s *session.Store, p pdnsClient) http.Handler {
<<<<<<< HEAD
	h := &handler{
		auth:       a,
		sessions:   s,
		client:     c,
		pdnsClient: p,
		zoneKinds:  []string{"Native", "Master", "Slave"},
	}
=======
	h := &handler{auth: a, sessions: s, client: c, pdnsClient: p}
>>>>>>> d8b43200
	mux := http.NewServeMux()
	mux.HandleFunc("GET /", h.index)
	mux.HandleFunc("GET /zones", h.listZones)
	mux.HandleFunc("GET /auth/register", h.getRegister)
	mux.HandleFunc("POST /auth/register", h.postRegister)
	mux.HandleFunc("GET /auth/login", h.getLogin)
	mux.HandleFunc("POST /auth/login", h.postLogin)
	mux.HandleFunc("GET /auth/logout", h.getLogout)
	mux.HandleFunc("GET /auth/reset", h.getReset)
	mux.HandleFunc("POST /auth/reset", h.postReset)
	mux.HandleFunc("GET /auth/forgot", h.getForgot)
	mux.HandleFunc("POST /auth/forgot", h.postForgot)
	mux.HandleFunc("GET /auth/confirm_mail", h.confirmMail)
	mux.HandleFunc("GET /settings/server", h.getServerSettings)
	mux.HandleFunc("POST /settings/server", h.postServerSettings)
	mux.HandleFunc("GET /zones/new", h.getZoneNew)
	mux.HandleFunc("POST /zones", h.postZoneCreate)
	mux.HandleFunc("POST /zones/{serverID}/{zoneID}/delete", h.postZoneDelete)
	mux.Handle("GET /static/", http.StripPrefix("/static/", http.FileServer(http.FS(staticFS))))
	return h.loginRequired(mux)
}

func (h *handler) loginRequired(next http.Handler) http.Handler {
	return http.HandlerFunc(func(w http.ResponseWriter, r *http.Request) {
		if strings.HasPrefix(r.URL.Path, "/auth/") || strings.HasPrefix(r.URL.Path, "/static/") {
			next.ServeHTTP(w, r)
			return
		}
		c, err := r.Cookie("session")
		if err != nil {
			http.Redirect(w, r, "/auth/login", http.StatusFound)
			return
		}
		if _, ok := h.sessions.Get(c.Value); !ok {
			http.Redirect(w, r, "/auth/login", http.StatusFound)
			return
		}
		next.ServeHTTP(w, r)
	})
}

func (h *handler) index(w http.ResponseWriter, r *http.Request) {
	if h.pdnsClient != nil {
		http.Redirect(w, r, "/zones", http.StatusFound)
		return
	}
	data := struct{ Title string }{Title: "PDNS Manager"}
	if err := tmpl["index.html"].Execute(w, data); err != nil {
		http.Error(w, err.Error(), http.StatusInternalServerError)
	}
}

<<<<<<< HEAD
type zoneForm struct {
	ServerID string
	Name     string
	Kind     string
	Masters  string
}

type zonePageData struct {
	Title       string
	Error       string
	FieldErrors map[string]string
	Form        zoneForm
	Servers     []pdns.Server
	Kinds       []string
}

func (h *handler) getZoneNew(w http.ResponseWriter, r *http.Request) {
	data := zonePageData{
		Title:       "Create Zone",
		FieldErrors: map[string]string{},
		Form: zoneForm{
			Kind: h.zoneKinds[0],
		},
		Kinds: h.zoneKinds,
	}
	servers, err := h.listServers(r)
	if err != nil {
		data.Error = err.Error()
	} else {
		data.Servers = servers
	}
	h.renderZoneForm(w, data)
}

func (h *handler) postZoneCreate(w http.ResponseWriter, r *http.Request) {
	if err := r.ParseForm(); err != nil {
		http.Error(w, err.Error(), http.StatusBadRequest)
		return
	}
	form := zoneForm{
		ServerID: strings.TrimSpace(r.FormValue("server_id")),
		Name:     strings.TrimSpace(r.FormValue("name")),
		Kind:     strings.TrimSpace(r.FormValue("kind")),
		Masters:  strings.TrimSpace(r.FormValue("masters")),
	}
	if form.Kind == "" {
		form.Kind = h.zoneKinds[0]
	}
	data := zonePageData{
		Title:       "Create Zone",
		FieldErrors: map[string]string{},
		Form:        form,
		Kinds:       h.zoneKinds,
	}
	servers, err := h.listServers(r)
	if err != nil {
		data.Error = err.Error()
		h.renderZoneForm(w, data)
		return
	}
	data.Servers = servers
	if form.ServerID == "" {
		data.FieldErrors["server_id"] = "Please select a server."
	} else if !h.serverExists(servers, form.ServerID) {
		data.FieldErrors["server_id"] = "Selected server is not available."
	}
	if form.Name == "" {
		data.FieldErrors["name"] = "Zone name is required."
	}
	normalizedKind, kindErr := h.normalizeKind(form.Kind)
	if kindErr != "" {
		data.FieldErrors["kind"] = kindErr
	} else {
		data.Form.Kind = normalizedKind
	}
	masters := parseMasters(form.Masters)
	if kindErr == "" && normalizedKind == "Slave" && len(masters) == 0 {
		data.FieldErrors["masters"] = "At least one master is required for slave zones."
	}
	if len(data.FieldErrors) > 0 {
		h.renderZoneForm(w, data)
		return
	}
	zone := pdns.Zone{
		Name: form.Name,
		Kind: data.Form.Kind,
	}
	if len(masters) > 0 {
		zone.Masters = masters
	}
	if _, err := h.pdnsClient.CreateZone(r.Context(), form.ServerID, zone); err != nil {
		data.Error = err.Error()
		h.renderZoneForm(w, data)
		return
	}
	msg := fmt.Sprintf("Zone %s created successfully.", form.Name)
	http.Redirect(w, r, "/zones?success="+url.QueryEscape(msg), http.StatusFound)
}

func (h *handler) postZoneDelete(w http.ResponseWriter, r *http.Request) {
	c, err := r.Cookie("session")
	if err != nil {
		http.Redirect(w, r, "/auth/login", http.StatusFound)
		return
	}
	if _, ok := h.sessions.Get(c.Value); !ok {
		http.Redirect(w, r, "/auth/login", http.StatusFound)
		return
	}
	serverID := r.PathValue("serverID")
	zoneID := r.PathValue("zoneID")
	if serverID == "" || zoneID == "" {
		http.Error(w, "missing identifiers", http.StatusBadRequest)
		return
	}
	if h.pdnsClient == nil {
		http.Redirect(w, r, "/zones?error="+url.QueryEscape("PowerDNS client is not configured"), http.StatusFound)
		return
	}
	if err := h.pdnsClient.DeleteZone(r.Context(), serverID, zoneID); err != nil {
		http.Redirect(w, r, "/zones?error="+url.QueryEscape(err.Error()), http.StatusFound)
		return
	}
	msg := fmt.Sprintf("Zone %s deleted successfully.", zoneID)
	http.Redirect(w, r, "/zones?success="+url.QueryEscape(msg), http.StatusFound)
}

func (h *handler) renderZoneForm(w http.ResponseWriter, data zonePageData) {
	if err := tmpl["zones/new.html"].Execute(w, data); err != nil {
=======
type zonesIndexView struct {
	Title            string
	Servers          []pdns.Server
	SelectedServerID string
	Zones            []pdns.Zone
}

func (h *handler) listZones(w http.ResponseWriter, r *http.Request) {
	if h.pdnsClient == nil {
		http.Error(w, "PowerDNS client not configured", http.StatusServiceUnavailable)
		return
	}
	ctx := r.Context()
	servers, err := h.pdnsClient.ListServers(ctx)
	if err != nil {
		http.Error(w, fmt.Sprintf("failed to load servers: %v", err), http.StatusBadGateway)
		return
	}
	if len(servers) == 0 {
		data := zonesIndexView{Title: "Zones", Servers: servers}
		if err := tmpl["zones/index.html"].Execute(w, data); err != nil {
			http.Error(w, err.Error(), http.StatusInternalServerError)
		}
		return
	}
	selected := r.URL.Query().Get("server")
	if selected == "" {
		selected = servers[0].ID
	} else {
		found := false
		for _, s := range servers {
			if s.ID == selected {
				found = true
				break
			}
		}
		if !found {
			http.NotFound(w, r)
			return
		}
	}
	zones, err := h.pdnsClient.ListZones(ctx, selected)
	if err != nil {
		http.Error(w, fmt.Sprintf("failed to load zones: %v", err), http.StatusBadGateway)
		return
	}
	data := zonesIndexView{
		Title:            "Zones",
		Servers:          servers,
		SelectedServerID: selected,
		Zones:            zones,
	}
	if err := tmpl["zones/index.html"].Execute(w, data); err != nil {
>>>>>>> d8b43200
		http.Error(w, err.Error(), http.StatusInternalServerError)
	}
}

<<<<<<< HEAD
func (h *handler) listServers(r *http.Request) ([]pdns.Server, error) {
	if h.pdnsClient == nil {
		return nil, fmt.Errorf("PowerDNS client is not configured")
	}
	servers, err := h.pdnsClient.ListServers(r.Context())
	if err != nil {
		return nil, fmt.Errorf("failed to load servers: %w", err)
	}
	return servers, nil
}

func (h *handler) serverExists(servers []pdns.Server, id string) bool {
	for _, s := range servers {
		if s.ID == id {
			return true
		}
	}
	return false
}

func (h *handler) normalizeKind(kind string) (string, string) {
	switch strings.ToLower(kind) {
	case "native":
		return "Native", ""
	case "master":
		return "Master", ""
	case "slave":
		return "Slave", ""
	default:
		return kind, "Invalid zone kind."
	}
}

func parseMasters(input string) []string {
	if input == "" {
		return nil
	}
	fields := strings.FieldsFunc(input, func(r rune) bool {
		switch r {
		case ',', ';', '\n', '\r':
			return true
		default:
			return false
		}
	})
	masters := make([]string, 0, len(fields))
	for _, f := range fields {
		v := strings.TrimSpace(f)
		if v != "" {
			masters = append(masters, v)
		}
	}
	return masters
}

=======
>>>>>>> d8b43200
func (h *handler) getRegister(w http.ResponseWriter, r *http.Request) {
	data := struct{ Title, Error, Message string }{Title: "Register"}
	if err := tmpl["auth/register.html"].Execute(w, data); err != nil {
		http.Error(w, err.Error(), http.StatusInternalServerError)
	}
}

func (h *handler) postRegister(w http.ResponseWriter, r *http.Request) {
	if err := r.ParseForm(); err != nil {
		http.Error(w, err.Error(), http.StatusBadRequest)
		return
	}
	in := auth.RegisterInput{
		FirstName: r.FormValue("first_name"),
		LastName:  r.FormValue("last_name"),
		Email:     r.FormValue("email"),
		Password:  r.FormValue("password"),
	}
	_, _, err := h.auth.Register(r.Context(), in)
	data := struct{ Title, Error, Message string }{Title: "Register"}
	if err != nil {
		data.Error = err.Error()
	} else {
		data.Message = "Registration successful. Please check your email for a verification link."
	}
	if err := tmpl["auth/register.html"].Execute(w, data); err != nil {
		http.Error(w, err.Error(), http.StatusInternalServerError)
	}
}

func (h *handler) getLogin(w http.ResponseWriter, r *http.Request) {
	data := struct{ Title, Error, Message string }{Title: "Login"}
	if err := tmpl["auth/login.html"].Execute(w, data); err != nil {
		http.Error(w, err.Error(), http.StatusInternalServerError)
	}
}

func (h *handler) postLogin(w http.ResponseWriter, r *http.Request) {
	if err := r.ParseForm(); err != nil {
		http.Error(w, err.Error(), http.StatusBadRequest)
		return
	}
	u, err := h.auth.Login(r.Context(), r.FormValue("email"), r.FormValue("password"))
	data := struct{ Title, Error, Message string }{Title: "Login"}
	if err != nil {
		data.Error = err.Error()
		if err := tmpl["auth/login.html"].Execute(w, data); err != nil {
			http.Error(w, err.Error(), http.StatusInternalServerError)
		}
		return
	}
	token, err := h.sessions.Create(u.ID)
	if err != nil {
		data.Error = err.Error()
		if err := tmpl["auth/login.html"].Execute(w, data); err != nil {
			http.Error(w, err.Error(), http.StatusInternalServerError)
		}
		return
	}
	http.SetCookie(w, &http.Cookie{Name: "session", Value: token, Path: "/", HttpOnly: true})
	http.Redirect(w, r, "/", http.StatusFound)
}

func (h *handler) getLogout(w http.ResponseWriter, r *http.Request) {
	c, err := r.Cookie("session")
	if err == nil {
		h.sessions.Delete(c.Value)
		http.SetCookie(w, &http.Cookie{Name: "session", Value: "", Path: "/", HttpOnly: true, MaxAge: -1})
	}
	http.Redirect(w, r, "/auth/login", http.StatusFound)
}

func (h *handler) getReset(w http.ResponseWriter, r *http.Request) {
	token := r.URL.Query().Get("token")
	data := struct{ Title, Token, Error, Message string }{Title: "Reset Password", Token: token}
	if err := tmpl["auth/reset.html"].Execute(w, data); err != nil {
		http.Error(w, err.Error(), http.StatusInternalServerError)
	}
}

func (h *handler) postReset(w http.ResponseWriter, r *http.Request) {
	if err := r.ParseForm(); err != nil {
		http.Error(w, err.Error(), http.StatusBadRequest)
		return
	}
	token := r.FormValue("token")
	data := struct{ Title, Token, Error, Message string }{Title: "Reset Password", Token: token}
	err := h.auth.ResetPassword(r.Context(), token, r.FormValue("password"))
	if err != nil {
		data.Error = err.Error()
		if err := tmpl["auth/reset.html"].Execute(w, data); err != nil {
			http.Error(w, err.Error(), http.StatusInternalServerError)
		}
		return
	}
	http.Redirect(w, r, "/", http.StatusFound)
}

func (h *handler) getForgot(w http.ResponseWriter, r *http.Request) {
	data := struct{ Title, Error, Message string }{Title: "Forgot Password"}
	if err := tmpl["auth/forgot.html"].Execute(w, data); err != nil {
		http.Error(w, err.Error(), http.StatusInternalServerError)
	}
}

func (h *handler) postForgot(w http.ResponseWriter, r *http.Request) {
	if err := r.ParseForm(); err != nil {
		http.Error(w, err.Error(), http.StatusBadRequest)
		return
	}
	_, err := h.auth.RequestPasswordReset(r.Context(), r.FormValue("email"))
	data := struct{ Title, Error, Message string }{Title: "Forgot Password"}
	if err != nil {
		data.Error = err.Error()
	} else {
		data.Message = "Password reset email sent"
	}
	if err := tmpl["auth/forgot.html"].Execute(w, data); err != nil {
		http.Error(w, err.Error(), http.StatusInternalServerError)
	}
}

func (h *handler) confirmMail(w http.ResponseWriter, r *http.Request) {
	token := r.URL.Query().Get("token")
	err := h.auth.ConfirmEmail(r.Context(), token)
	data := struct{ Title, Message string }{Title: "Confirm Email"}
	if err != nil {
		data.Message = "Verification failed: " + err.Error()
	} else {
		data.Message = "Email confirmed"
	}
	if err := tmpl["auth/confirm.html"].Execute(w, data); err != nil {
		http.Error(w, err.Error(), http.StatusInternalServerError)
	}
}

func (h *handler) getServerSettings(w http.ResponseWriter, r *http.Request) {
	urlSetting, _ := h.client.Settings.Query().Where(settings.KeyEQ("pdns_api_url")).Only(r.Context())
	keySetting, _ := h.client.Settings.Query().Where(settings.KeyEQ("pdns_api_key")).Only(r.Context())
	data := struct {
		Title      string
		PDNSAPIURL string
		PDNSAPIKey string
		Error      string
		Message    string
	}{Title: "Server Settings"}
	if urlSetting != nil {
		data.PDNSAPIURL = urlSetting.Value
	}
	if keySetting != nil {
		data.PDNSAPIKey = keySetting.Value
	}
	if err := tmpl["settings/server.html"].Execute(w, data); err != nil {
		http.Error(w, err.Error(), http.StatusInternalServerError)
	}
}

func (h *handler) postServerSettings(w http.ResponseWriter, r *http.Request) {
	if err := r.ParseForm(); err != nil {
		http.Error(w, err.Error(), http.StatusBadRequest)
		return
	}
	pdnsURL := r.FormValue("pdns_api_url")
	pdnsKey := r.FormValue("pdns_api_key")
	data := struct {
		Title      string
		PDNSAPIURL string
		PDNSAPIKey string
		Error      string
		Message    string
	}{Title: "Server Settings", PDNSAPIURL: pdnsURL, PDNSAPIKey: pdnsKey}
	if _, err := url.ParseRequestURI(pdnsURL); err != nil {
		data.Error = "invalid URL"
		if err := tmpl["settings/server.html"].Execute(w, data); err != nil {
			http.Error(w, err.Error(), http.StatusInternalServerError)
		}
		return
	}
	if strings.TrimSpace(pdnsKey) == "" {
		data.Error = "API key required"
		if err := tmpl["settings/server.html"].Execute(w, data); err != nil {
			http.Error(w, err.Error(), http.StatusInternalServerError)
		}
		return
	}
	if n, err := h.client.Settings.Update().Where(settings.KeyEQ("pdns_api_url")).SetValue(pdnsURL).Save(r.Context()); err != nil {
		http.Error(w, err.Error(), http.StatusInternalServerError)
		return
	} else if n == 0 {
		if _, err := h.client.Settings.Create().SetKey("pdns_api_url").SetValue(pdnsURL).Save(r.Context()); err != nil {
			http.Error(w, err.Error(), http.StatusInternalServerError)
			return
		}
	}
	if n, err := h.client.Settings.Update().Where(settings.KeyEQ("pdns_api_key")).SetValue(pdnsKey).Save(r.Context()); err != nil {
		http.Error(w, err.Error(), http.StatusInternalServerError)
		return
	} else if n == 0 {
		if _, err := h.client.Settings.Create().SetKey("pdns_api_key").SetValue(pdnsKey).Save(r.Context()); err != nil {
			http.Error(w, err.Error(), http.StatusInternalServerError)
			return
		}
	}
	config.PDNSAPIURL = pdnsURL
	config.PDNSAPIKey = pdnsKey
	data.Message = "Settings saved"
	if err := tmpl["settings/server.html"].Execute(w, data); err != nil {
		http.Error(w, err.Error(), http.StatusInternalServerError)
	}
}<|MERGE_RESOLUTION|>--- conflicted
+++ resolved
@@ -91,31 +91,11 @@
 	sessions   *session.Store
 	client     *ent.Client
 	pdnsClient pdnsClient
-<<<<<<< HEAD
-	zoneKinds  []string
-}
-
-type pdnsClient interface {
-	ListServers(ctx context.Context) ([]pdns.Server, error)
-	CreateZone(ctx context.Context, serverID string, zone pdns.Zone) (*pdns.Zone, error)
-	DeleteZone(ctx context.Context, serverID, zoneID string) error
-=======
->>>>>>> d8b43200
 }
 
 // NewHandler returns an http.Handler with application routes.
 func NewHandler(c *ent.Client, a *auth.Service, s *session.Store, p pdnsClient) http.Handler {
-<<<<<<< HEAD
-	h := &handler{
-		auth:       a,
-		sessions:   s,
-		client:     c,
-		pdnsClient: p,
-		zoneKinds:  []string{"Native", "Master", "Slave"},
-	}
-=======
 	h := &handler{auth: a, sessions: s, client: c, pdnsClient: p}
->>>>>>> d8b43200
 	mux := http.NewServeMux()
 	mux.HandleFunc("GET /", h.index)
 	mux.HandleFunc("GET /zones", h.listZones)
@@ -168,137 +148,6 @@
 	}
 }
 
-<<<<<<< HEAD
-type zoneForm struct {
-	ServerID string
-	Name     string
-	Kind     string
-	Masters  string
-}
-
-type zonePageData struct {
-	Title       string
-	Error       string
-	FieldErrors map[string]string
-	Form        zoneForm
-	Servers     []pdns.Server
-	Kinds       []string
-}
-
-func (h *handler) getZoneNew(w http.ResponseWriter, r *http.Request) {
-	data := zonePageData{
-		Title:       "Create Zone",
-		FieldErrors: map[string]string{},
-		Form: zoneForm{
-			Kind: h.zoneKinds[0],
-		},
-		Kinds: h.zoneKinds,
-	}
-	servers, err := h.listServers(r)
-	if err != nil {
-		data.Error = err.Error()
-	} else {
-		data.Servers = servers
-	}
-	h.renderZoneForm(w, data)
-}
-
-func (h *handler) postZoneCreate(w http.ResponseWriter, r *http.Request) {
-	if err := r.ParseForm(); err != nil {
-		http.Error(w, err.Error(), http.StatusBadRequest)
-		return
-	}
-	form := zoneForm{
-		ServerID: strings.TrimSpace(r.FormValue("server_id")),
-		Name:     strings.TrimSpace(r.FormValue("name")),
-		Kind:     strings.TrimSpace(r.FormValue("kind")),
-		Masters:  strings.TrimSpace(r.FormValue("masters")),
-	}
-	if form.Kind == "" {
-		form.Kind = h.zoneKinds[0]
-	}
-	data := zonePageData{
-		Title:       "Create Zone",
-		FieldErrors: map[string]string{},
-		Form:        form,
-		Kinds:       h.zoneKinds,
-	}
-	servers, err := h.listServers(r)
-	if err != nil {
-		data.Error = err.Error()
-		h.renderZoneForm(w, data)
-		return
-	}
-	data.Servers = servers
-	if form.ServerID == "" {
-		data.FieldErrors["server_id"] = "Please select a server."
-	} else if !h.serverExists(servers, form.ServerID) {
-		data.FieldErrors["server_id"] = "Selected server is not available."
-	}
-	if form.Name == "" {
-		data.FieldErrors["name"] = "Zone name is required."
-	}
-	normalizedKind, kindErr := h.normalizeKind(form.Kind)
-	if kindErr != "" {
-		data.FieldErrors["kind"] = kindErr
-	} else {
-		data.Form.Kind = normalizedKind
-	}
-	masters := parseMasters(form.Masters)
-	if kindErr == "" && normalizedKind == "Slave" && len(masters) == 0 {
-		data.FieldErrors["masters"] = "At least one master is required for slave zones."
-	}
-	if len(data.FieldErrors) > 0 {
-		h.renderZoneForm(w, data)
-		return
-	}
-	zone := pdns.Zone{
-		Name: form.Name,
-		Kind: data.Form.Kind,
-	}
-	if len(masters) > 0 {
-		zone.Masters = masters
-	}
-	if _, err := h.pdnsClient.CreateZone(r.Context(), form.ServerID, zone); err != nil {
-		data.Error = err.Error()
-		h.renderZoneForm(w, data)
-		return
-	}
-	msg := fmt.Sprintf("Zone %s created successfully.", form.Name)
-	http.Redirect(w, r, "/zones?success="+url.QueryEscape(msg), http.StatusFound)
-}
-
-func (h *handler) postZoneDelete(w http.ResponseWriter, r *http.Request) {
-	c, err := r.Cookie("session")
-	if err != nil {
-		http.Redirect(w, r, "/auth/login", http.StatusFound)
-		return
-	}
-	if _, ok := h.sessions.Get(c.Value); !ok {
-		http.Redirect(w, r, "/auth/login", http.StatusFound)
-		return
-	}
-	serverID := r.PathValue("serverID")
-	zoneID := r.PathValue("zoneID")
-	if serverID == "" || zoneID == "" {
-		http.Error(w, "missing identifiers", http.StatusBadRequest)
-		return
-	}
-	if h.pdnsClient == nil {
-		http.Redirect(w, r, "/zones?error="+url.QueryEscape("PowerDNS client is not configured"), http.StatusFound)
-		return
-	}
-	if err := h.pdnsClient.DeleteZone(r.Context(), serverID, zoneID); err != nil {
-		http.Redirect(w, r, "/zones?error="+url.QueryEscape(err.Error()), http.StatusFound)
-		return
-	}
-	msg := fmt.Sprintf("Zone %s deleted successfully.", zoneID)
-	http.Redirect(w, r, "/zones?success="+url.QueryEscape(msg), http.StatusFound)
-}
-
-func (h *handler) renderZoneForm(w http.ResponseWriter, data zonePageData) {
-	if err := tmpl["zones/new.html"].Execute(w, data); err != nil {
-=======
 type zonesIndexView struct {
 	Title            string
 	Servers          []pdns.Server
@@ -352,69 +201,10 @@
 		Zones:            zones,
 	}
 	if err := tmpl["zones/index.html"].Execute(w, data); err != nil {
->>>>>>> d8b43200
-		http.Error(w, err.Error(), http.StatusInternalServerError)
-	}
-}
-
-<<<<<<< HEAD
-func (h *handler) listServers(r *http.Request) ([]pdns.Server, error) {
-	if h.pdnsClient == nil {
-		return nil, fmt.Errorf("PowerDNS client is not configured")
-	}
-	servers, err := h.pdnsClient.ListServers(r.Context())
-	if err != nil {
-		return nil, fmt.Errorf("failed to load servers: %w", err)
-	}
-	return servers, nil
-}
-
-func (h *handler) serverExists(servers []pdns.Server, id string) bool {
-	for _, s := range servers {
-		if s.ID == id {
-			return true
-		}
-	}
-	return false
-}
-
-func (h *handler) normalizeKind(kind string) (string, string) {
-	switch strings.ToLower(kind) {
-	case "native":
-		return "Native", ""
-	case "master":
-		return "Master", ""
-	case "slave":
-		return "Slave", ""
-	default:
-		return kind, "Invalid zone kind."
-	}
-}
-
-func parseMasters(input string) []string {
-	if input == "" {
-		return nil
-	}
-	fields := strings.FieldsFunc(input, func(r rune) bool {
-		switch r {
-		case ',', ';', '\n', '\r':
-			return true
-		default:
-			return false
-		}
-	})
-	masters := make([]string, 0, len(fields))
-	for _, f := range fields {
-		v := strings.TrimSpace(f)
-		if v != "" {
-			masters = append(masters, v)
-		}
-	}
-	return masters
-}
-
-=======
->>>>>>> d8b43200
+		http.Error(w, err.Error(), http.StatusInternalServerError)
+	}
+}
+
 func (h *handler) getRegister(w http.ResponseWriter, r *http.Request) {
 	data := struct{ Title, Error, Message string }{Title: "Register"}
 	if err := tmpl["auth/register.html"].Execute(w, data); err != nil {
