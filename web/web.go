--- conflicted
+++ resolved
@@ -75,17 +75,10 @@
 
 func (h *handler) loginRequired(next http.Handler) http.Handler {
 	return http.HandlerFunc(func(w http.ResponseWriter, r *http.Request) {
-<<<<<<< HEAD
-                if strings.HasPrefix(r.URL.Path, "/auth/") || strings.HasPrefix(r.URL.Path, "/static/") {
-                        next.ServeHTTP(w, r)
-                        return
-                }
-=======
-		if strings.HasPrefix(r.URL.Path, "/auth/") {
-			next.ServeHTTP(w, r)
-			return
-		}
->>>>>>> bb8c3a62
+    if strings.HasPrefix(r.URL.Path, "/auth/") || strings.HasPrefix(r.URL.Path, "/static/") {
+        next.ServeHTTP(w, r)
+        return
+    }
 		c, err := r.Cookie("session")
 		if err != nil {
 			http.Redirect(w, r, "/auth/login", http.StatusFound)
